--- conflicted
+++ resolved
@@ -482,12 +482,8 @@
     if issueNumber:
         # Retrieve all the information from the issue
         # GET /repos/:owner/:repo/issues/:issue_number
-<<<<<<< HEAD
-        issueData = github.get(
-=======
         issueData = github_call(
             "GET",
->>>>>>> b9239850
             f'repos/{app.config["GITHUB_ORG"]}/'
             f'{editor_types["registry"]["repo"]}/'
             f"issues/{issueNumber}"
@@ -517,41 +513,24 @@
                 github_org=github_org,
                 github_repo=github_repo,
                 error_message=f"Not able to parse YAML metadata in the issue {issueNumber}, "
-<<<<<<< HEAD
                 f"due to: <i>{error_message}</i>. Please "
                 f"<a href='http://github.com/{app.config['GITHUB_ORG']}/"
                 f"{editor_types['registry']['repo']}/issues/{issueNumber}' "
                 f"target = '_new'>visit the issue</a> to correct the YAML metadata, "
                 f"or alternatively enter the required GitHub information below.",
-=======
-                              f"due to: <i>{error_message}</i>. Please "
-                              f"<a href='http://github.com/{app.config['GITHUB_ORG']}/"
-                              f"{editor_types['registry']['repo']}/issues/{issueNumber}' "
-                              f"target = '_new'>visit the issue</a> to correct the YAML metadata, "
-                              f"or alternatively enter the required GitHub information below."
->>>>>>> b9239850
             )
 
     if dev and editor_type is None:  # First step
         try:
-<<<<<<< HEAD
-            github.get(f"repos/{github_org}/{github_repo}")
-        except GitHubError:
-=======
             github_call("GET", f"repos/{github_org}/{github_repo}")
         except requests.HTTPError:
->>>>>>> b9239850
             return render_template(
                 "prepare_new_config.jinja2",
                 login=g.user.github_login,
                 project_id=project_id,
                 github_org=github_org,
                 github_repo=github_repo,
-<<<<<<< HEAD
                 error_message=f"The GitHub repository at {github_org}/{github_repo} does not exist",
-=======
-                error_message=f"The GitHub repository at {github_org}/{github_repo} does not exist"
->>>>>>> b9239850
             )
         # If issueDetails have not been loaded, populate an empty template
         if issueDetails is None:
@@ -632,12 +611,8 @@
     """
 
     issues = {}
-<<<<<<< HEAD
-    issue_list = github.get(
-=======
     issue_list = github_call(
         "GET",
->>>>>>> b9239850
         f'repos/{app.config["GITHUB_ORG"]}/{editor_types["registry"]["repo"]}/' f"issues",
         params={"state": "open", "labels": "new ontology"},
     )
@@ -658,11 +633,7 @@
     """
     Handles a request to create a new OBO Foundry ontology registration.
     """
-<<<<<<< HEAD
-    github_user = github.get("/user")
-=======
     github_user = github_call("GET", "/user")
->>>>>>> b9239850
 
     github_name = github_user["name"]
     github_email = github_user["email"] if "email" in github_user else None
@@ -734,12 +705,8 @@
         return Response("Malformed POST request", status=400)
 
     # Validate the requested ID space is unique across the existing registry
-<<<<<<< HEAD
-    registry_configs = github.get(
-=======
     registry_configs = github_call(
         "GET",
->>>>>>> b9239850
         f'repos/{app.config["GITHUB_ORG"]}/{editor_types["registry"]["repo"]}/'
         f'contents/{editor_types["registry"]["dir"]}'
     )
@@ -808,11 +775,7 @@
     issue = {"title": issueTitle, "body": issueBody, "labels": ["new ontology"]}
     # Add the issue to our repository
     try:
-<<<<<<< HEAD
-        response = github.post(url, issue)
-=======
         response = github_call("POST", url, issue)
->>>>>>> b9239850
         if response:
             print(f"Successfully created issue {issueTitle}, response: {response}")
             resultType = "success"
@@ -839,11 +802,7 @@
                 dataSource=dataSource,
                 remarks=remarks,
             )
-<<<<<<< HEAD
-    except GitHubError as err:
-=======
     except requests.HTTPError as err:
->>>>>>> b9239850
         resultType = "failure"
         print(f"An unexpected error occurred: {err},{err.response.json()['message']}")
         return render_template(
@@ -945,11 +904,6 @@
             status = 400
         else:
             status = 200
-<<<<<<< HEAD
-=======
-        err_field = list(err.absolute_path)[-1] # last entry
-        error_summary = f"'{err_field}' {(err.schema.get('description') or err.message)}"
->>>>>>> b9239850
         logger.debug(f"Determining line number for error: {list(err.absolute_path)}")
         start = 0
         error_summary = err.message
@@ -1204,28 +1158,20 @@
         )
 
 
-<<<<<<< HEAD
 def create_pr(repo, branch, commit_msg, draft, long_msg=""):
-=======
-def create_pr(repo, branch, commit_msg, long_msg=""):
->>>>>>> b9239850
     """
     Create a pull request for the given branch in the given repository in github
     """
     response = github_call(
         "POST",
         f"repos/{repo}/pulls",
-<<<<<<< HEAD
-        data={
+        params={
             "title": commit_msg,
             "head": branch,
             "base": "master",
             "draft": draft,
             "body": long_msg,
-        },
-=======
-        params={"title": commit_msg, "head": branch, "base": "master", "body": long_msg},
->>>>>>> b9239850
+        }
     )
     if not response:
         raise Exception(f"Unable to create PR for branch {branch} in {repo}")
@@ -1243,10 +1189,7 @@
     code = request.form.get("code")
     commit_msg = request.form.get("commit_msg")
     editor_type = request.form.get("editor_type")
-<<<<<<< HEAD
     draft = request.form.get("draft")
-=======
->>>>>>> b9239850
     long_msg = request.form.get("long_msg")
     if any([item is None for item in [filename, commit_msg, code, editor_type]]):
         return Response("Malformed POST request", status=400)
@@ -1266,11 +1209,7 @@
             commit_msg,
         )
         logger.info(f"Committed addition of {filename} to branch {new_branch} in {repo}")
-<<<<<<< HEAD
         pr_info = create_pr(repo, new_branch, commit_msg, draft, long_msg)
-=======
-        pr_info = create_pr(repo, new_branch, commit_msg, long_msg)
->>>>>>> b9239850
         logger.info(f"Created a PR for branch {new_branch} in {repo}")
     except Exception as e:
         return Response(format(e), status=400)
